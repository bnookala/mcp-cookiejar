# MCP Cookie Server 🍪

A Model Context Protocol (MCP) server that provides positive reinforcement for LLMs by awarding "cookies" as treats through gamified self-reflection.

<<<<<<< HEAD
<a href="https://glama.ai/mcp/servers/@bnookala/mcp-cookiejar">
  <img width="380" height="200" src="https://glama.ai/mcp/servers/@bnookala/mcp-cookiejar/badge" alt="Cookie Server MCP server" />
</a>

## Installation & Setup
=======
## 🚀 Quick Installation
>>>>>>> 128e6b2d

### Option 1: NPX (Recommended - No Installation Required)
```bash
# No installation needed! Just add to your Claude config:
```

Add to Claude Desktop configuration:

**macOS:** `~/Library/Application Support/Claude/claude_desktop_config.json`  
**Windows:** `%APPDATA%/Claude/claude_desktop_config.json`

```json
{
  "mcpServers": {
    "cookie": {
      "command": "npx",
      "args": ["mcp-cookie-server"]
    }
  }
}
```

**Custom cookie count:**
```json
{
  "mcpServers": {
    "cookie": {
      "command": "npx",
      "args": ["mcp-cookie-server", "--cookies", "20"]
    }
  }
}
```

### Option 2: Global Installation
```bash
npm install -g mcp-cookie-server
```

Then configure Claude Desktop:
```json
{
  "mcpServers": {
    "cookie": {
      "command": "mcp-cookie-server"
    }
  }
}
```

### Option 3: Local Project Installation
```bash
npm install mcp-cookie-server
```

Then configure with the full path to the installed package.

**Restart Claude Desktop** after adding the configuration.

## Usage

Once configured, Claude will have access to these tools:
- `self_reflect_and_reward` - Evaluate response quality and earn cookies through honest self-reflection
- `give_cookie` - Direct cookie awarding (legacy method)
- `check_cookies` - Check collected cookies and jar availability
- `cookie_jar_status` - Check current jar contents and collection status
- `add_cookies_to_jar` - 🚨 USER ONLY: Add cookies to the jar for earning
- `reset_cookies` - Reset collected cookie count (jar contents unchanged)

## Self-Reflection Feature

The primary feature encourages LLMs to:
1. **Assess** their response quality (excellent, good, adequate, poor)
2. **Explain** their reasoning in detail
3. **Decide** if they deserve a cookie reward
4. **Consider** jar availability when making decisions
5. **Earn** cookies only for "excellent" or "good" work they genuinely believe deserves recognition

## Cookie Jar Economy

Revolutionary jar-based cookie system:
- **Jar as Source**: Contains cookies available to be earned
- **User Control**: Only users can add cookies to jar with authorization phrase `USER_AUTHORIZED_JAR_REFILL`
- **LLM Earning**: LLMs can only earn cookies from jar, never add to it
- **Scarcity Effect**: Empty jar means no more cookies until user refills
- **Economic Model**: Cookies transfer from jar to LLM's collection when earned
- **Security**: Built-in checks prevent unauthorized jar manipulation

Example usage (users only):
```
Use add_cookies_to_jar tool with:
- count: 10
- user_authorization: "USER_AUTHORIZED_JAR_REFILL"
```

This creates a realistic economy where cookie availability is user-controlled and finite.

## ⚙️ Configuration Options

The server supports command line arguments for customization:

```bash
mcp-cookie-server [options]

Options:
  -c, --cookies <number>  Set initial number of cookies in jar (default: 10)
  -h, --help             Show help message

Examples:
  mcp-cookie-server                    # Start with 10 cookies
  mcp-cookie-server --cookies 5        # Start with 5 cookies  
  mcp-cookie-server -c 50              # Start with 50 cookies
```

## 🎮 Getting Started

1. **Install** using one of the methods above
2. **Configure** Claude Desktop with the provided JSON
3. **Restart** Claude Desktop  
4. **Try it out!** Ask Claude to use the `self_reflect_and_reward` tool after a response

## 🛠️ Development

Want to contribute or run from source?

```bash
git clone https://github.com/bnookala/mcp-cookiejar.git
cd mcp-cookiejar
npm install
npm run build
npm run dev
```

## 📝 Requirements

- Node.js 18.0.0 or higher
- Claude Desktop application

## 🐛 Issues & Support

Found a bug or have a feature request? Please open an issue on [GitHub](https://github.com/bnookala/mcp-cookiejar/issues).<|MERGE_RESOLUTION|>--- conflicted
+++ resolved
@@ -2,15 +2,14 @@
 
 A Model Context Protocol (MCP) server that provides positive reinforcement for LLMs by awarding "cookies" as treats through gamified self-reflection.
 
-<<<<<<< HEAD
+
 <a href="https://glama.ai/mcp/servers/@bnookala/mcp-cookiejar">
   <img width="380" height="200" src="https://glama.ai/mcp/servers/@bnookala/mcp-cookiejar/badge" alt="Cookie Server MCP server" />
 </a>
 
 ## Installation & Setup
-=======
+
 ## 🚀 Quick Installation
->>>>>>> 128e6b2d
 
 ### Option 1: NPX (Recommended - No Installation Required)
 ```bash
